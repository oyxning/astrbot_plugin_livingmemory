# -*- coding: utf-8 -*-
"""
main.py - LivingMemory 插件主文件
负责插件注册、初始化所有引擎、绑定事件钩子以及管理生命周期。
"""

import asyncio
import os
import json
import time
from datetime import datetime, timezone
from typing import Optional, Dict, Any

# AstrBot API
from astrbot.api.event import filter, AstrMessageEvent,MessageChain
from astrbot.api.event.filter import PermissionType, permission_type
from astrbot.api.star import Context, Star, register, StarTools
from astrbot.api.provider import (
    LLMResponse,
    ProviderRequest,
    Provider,
)
from astrbot.core.provider.provider import EmbeddingProvider

from astrbot.api import logger
from astrbot.core.db.vec_db.faiss_impl.vec_db import FaissVecDB

# 插件内部模块
from .storage.faiss_manager import FaissManager
from .core.engines.recall_engine import RecallEngine
from .core.engines.reflection_engine import ReflectionEngine
from .core.engines.forgetting_agent import ForgettingAgent
from .core.retrieval import SparseRetriever
from .core.utils import get_persona_id, format_memories_for_injection, get_now_datetime, retry_on_failure, OperationContext, safe_parse_metadata
from .core.config_validator import validate_config, merge_config_with_defaults
from .core.handlers import MemoryHandler, SearchHandler, AdminHandler, FusionHandler
from .webui import WebUIServer

# 会话管理器类，替代全局字典
class SessionManager:
    def __init__(self, max_sessions: int = 1000, session_ttl: int = 3600):
        """
        Args:
            max_sessions: 最大会话数量
            session_ttl: 会话生存时间（秒）
        """
        self._sessions: Dict[str, Dict[str, Any]] = {}
        self._access_times: Dict[str, float] = {}
        self.max_sessions = max_sessions
        self.session_ttl = session_ttl
        
    def get_session(self, session_id: str) -> Dict[str, Any]:
        """获取会话数据，如果不存在则创建"""
        current_time = time.time()
        
        # 清理过期会话
        self._cleanup_expired_sessions(current_time)
        
        if session_id not in self._sessions:
            self._sessions[session_id] = {"history": [], "round_count": 0}
            
        self._access_times[session_id] = current_time
        return self._sessions[session_id]
        
    def _cleanup_expired_sessions(self, current_time: float):
        """清理过期的会话"""
        expired_sessions = []
        for session_id, last_access in self._access_times.items():
            if current_time - last_access > self.session_ttl:
                expired_sessions.append(session_id)
                
        for session_id in expired_sessions:
            self._sessions.pop(session_id, None)
            self._access_times.pop(session_id, None)
            
        # 如果会话数量超过限制，删除最旧的会话
        if len(self._sessions) > self.max_sessions:
            # 按访问时间排序，删除最旧的
            sorted_sessions = sorted(self._access_times.items(), key=lambda x: x[1])
            sessions_to_remove = sorted_sessions[:len(self._sessions) - self.max_sessions]
            
            for session_id, _ in sessions_to_remove:
                self._sessions.pop(session_id, None)
                self._access_times.pop(session_id, None)
                
    def reset_session(self, session_id: str):
        """重置指定会话"""
        if session_id in self._sessions:
            self._sessions[session_id] = {"history": [], "round_count": 0}
            self._access_times[session_id] = time.time()
            
    def get_session_count(self) -> int:
        """获取当前会话数量"""
        return len(self._sessions)


@register(
    "LivingMemory",
    "lxfight",
    "一个拥有动态生命周期的智能长期记忆插件。",
    "1.1.0",
    "https://github.com/lxfight/astrbot_plugin_livingmemory",
)
class LivingMemoryPlugin(Star):
    def __init__(self, context: Context, config: Dict[str, Any]):
        super().__init__(context)
        self.context = context
        
        # 验证和标准化配置
        try:
            merged_config = merge_config_with_defaults(config)
            self.config_obj = validate_config(merged_config)
            self.config = self.config_obj.model_dump()  # 保持向后兼容
            logger.info("插件配置验证成功")
        except Exception as e:
            logger.error(f"配置验证失败，使用默认配置: {e}")
            from .core.config_validator import get_default_config
            self.config = get_default_config()
            self.config_obj = validate_config(self.config)

        # 初始化状态
        self.embedding_provider: Optional[EmbeddingProvider] = None
        self.llm_provider: Optional[Provider] = None
        self.db: Optional[FaissVecDB] = None
        self.faiss_manager: Optional[FaissManager] = None
        self.sparse_retriever: Optional[SparseRetriever] = None
        self.recall_engine: Optional[RecallEngine] = None
        self.reflection_engine: Optional[ReflectionEngine] = None
        self.forgetting_agent: Optional[ForgettingAgent] = None
        
        # 初始化业务逻辑处理器
        self.memory_handler: Optional[MemoryHandler] = None
        self.search_handler: Optional[SearchHandler] = None
        self.admin_handler: Optional[AdminHandler] = None
        self.fusion_handler: Optional[FusionHandler] = None
        
        # 初始化状态标记
        self._initialization_complete = False
        self._initialization_task: Optional[asyncio.Task] = None
        
        # 会话管理器
        session_config = self.config.get("session_manager", {})
        self.session_manager = SessionManager(
            max_sessions=session_config.get("max_sessions", 1000),
            session_ttl=session_config.get("session_ttl", 3600)
        )
        # 启动初始化任务
        self._initialization_task = asyncio.create_task(self._wait_for_astrbot_and_initialize())

<<<<<<< HEAD
        # WebUI 服务句柄
        self.webui_server: Optional[WebUIServer] = None

=======
    async def _wait_for_astrbot_and_initialize(self):
        """
        等待AstrBot完全启动后进行插件初始化。
        通过检查是否有可用的LLM provider来判断AstrBot是否完全启动。
        在插件重载时，由于AstrBot仍在运行，providers应该立即可用。
        """
        logger.info("等待AstrBot完全启动...")

        while True:
            # 检查是否有可用的LLM provider，这表明AstrBot已完全初始化
            if self.context.get_using_provider() is not None:
                try:
                    await self._initialize_plugin()
                    break
                except Exception as e:
                    logger.error(f"插件初始化失败: {e}", exc_info=True)
                    break

            await asyncio.sleep(1)
>>>>>>> e7ec4a7f

    async def _initialize_plugin(self):
        """
        执行插件的异步初始化。
        """
        logger.info("开始初始化 LivingMemory 插件...")
        try:
            # 1. 初始化 Provider
            self._initialize_providers()
            if not self.embedding_provider or not self.llm_provider:
                logger.error("Provider 初始化失败，插件无法正常工作。")
                return

            # 2. 初始化数据库和管理器
            data_dir = StarTools.get_data_dir()
            db_path = os.path.join(data_dir, "livingmemory.db")
            index_path = os.path.join(data_dir, "livingmemory.index")
            self.db = FaissVecDB(db_path, index_path, self.embedding_provider)
            await self.db.initialize()
            logger.info(f"数据库已初始化。数据目录: {data_dir}")

            self.faiss_manager = FaissManager(self.db)

            # 2.5. 初始化稀疏检索器
            sparse_config = self.config.get("sparse_retriever", {})
            if sparse_config.get("enabled", True):
                self.sparse_retriever = SparseRetriever(db_path, sparse_config)
                await self.sparse_retriever.initialize()
            else:
                self.sparse_retriever = None

            # 3. 初始化三大核心引擎
            self.recall_engine = RecallEngine(
                self.config.get("recall_engine", {}), 
                self.faiss_manager,
                self.sparse_retriever
            )
            self.reflection_engine = ReflectionEngine(
                self.config.get("reflection_engine", {}),
                self.llm_provider,
                self.faiss_manager,
            )
            self.forgetting_agent = ForgettingAgent(
                self.context,
                self.config.get("forgetting_agent", {}),
                self.faiss_manager,
            )

            # 4. 启动后台任务
            await self.forgetting_agent.start()

            # 初始化业务逻辑处理器
            self.memory_handler = MemoryHandler(self.context, self.config, self.faiss_manager)
            self.search_handler = SearchHandler(self.context, self.config, self.recall_engine, self.sparse_retriever)
            self.admin_handler = AdminHandler(self.context, self.config, self.faiss_manager, self.forgetting_agent, self.session_manager)
            self.fusion_handler = FusionHandler(self.context, self.config, self.recall_engine)

            # 启动 WebUI（如启用）
            await self._start_webui()

            # 标记初始化完成
            self._initialization_complete = True
            logger.info("LivingMemory 插件初始化成功！")

        except Exception as e:
            logger.critical(
                f"LivingMemory 插件初始化过程中发生严重错误: {e}", exc_info=True
            )
            self._initialization_complete = False

    async def _start_webui(self):
        """
        根据配置启动 WebUI 控制台。
        """
        webui_config = self.config.get("webui_settings", {}) if isinstance(self.config, dict) else {}
        if not webui_config.get("enabled"):
            return
        if self.webui_server:
            return
        if not self.faiss_manager:
            logger.warning("WebUI 控制台启动失败：记忆管理器尚未初始化")
            return
        if not webui_config.get("access_password"):
            logger.error("WebUI 控制台已启用但未配置入口密码，已跳过启动")
            return

        try:
            self.webui_server = WebUIServer(
                webui_config,
                self.faiss_manager,
                self.session_manager,
            )
            await self.webui_server.start()
        except Exception as e:
            logger.error(f"启动 WebUI 控制台失败: {e}", exc_info=True)
            self.webui_server = None

    async def _stop_webui(self):
        """
        停止 WebUI 控制台。
        """
        if not self.webui_server:
            return
        try:
            await self.webui_server.stop()
        except Exception as e:
            logger.warning(f"停止 WebUI 控制台时出现异常: {e}", exc_info=True)
        finally:
            self.webui_server = None

    async def _wait_for_initialization(self, timeout: float = 30.0) -> bool:
        """
        等待插件初始化完成。
        
        Args:
            timeout: 超时时间（秒）
            
        Returns:
            bool: 是否初始化成功
        """
        if self._initialization_complete:
            return True
            
        if self._initialization_task:
            try:
                await asyncio.wait_for(self._initialization_task, timeout=timeout)
                return self._initialization_complete
            except asyncio.TimeoutError:
                logger.error(f"插件初始化超时（{timeout}秒）")
                return False
            except Exception as e:
                logger.error(f"等待插件初始化时发生错误: {e}")
                return False
        
        return False

    def _initialize_providers(self):
        """
        初始化 Embedding 和 LLM provider。
        """
        # 初始化 Embedding Provider
        emb_id = self.config.get("provider_settings", {}).get("embedding_provider_id")
        if emb_id:
            self.embedding_provider = self.context.get_provider_by_id(emb_id)
            if self.embedding_provider:
                logger.info(f"成功从配置加载 Embedding Provider: {emb_id}")

        if not self.embedding_provider:
            # 检查是否有可用的embedding provider
            embedding_providers = self.context.provider_manager.embedding_provider_insts
            if embedding_providers:
                self.embedding_provider = embedding_providers[0]
                logger.info(
                    f"未指定 Embedding Provider，使用默认的: {self.embedding_provider.provider_config.get('id')}"
                )
            else:
                # 如果没有可用的embedding provider，则无法继续
                self.embedding_provider = None
                logger.error("没有可用的 Embedding Provider，插件将无法使用。")

        # 初始化 LLM Provider
        llm_id = self.config.get("provider_settings", {}).get("llm_provider_id")
        if llm_id:
            self.llm_provider = self.context.get_provider_by_id(llm_id)
            if self.llm_provider:
                logger.info(f"成功从配置加载 LLM Provider: {llm_id}")
        else:
            self.llm_provider = self.context.get_using_provider()
            logger.info("使用 AstrBot 当前默认的 LLM Provider。")

    @filter.on_llm_request()
    async def handle_memory_recall(self, event: AstrMessageEvent, req: ProviderRequest):
        """
        [事件钩子] 在 LLM 请求前，查询并注入长期记忆。
        """
        # 等待初始化完成
        if not await self._wait_for_initialization():
            logger.warning("插件未完成初始化，跳过记忆召回。")
            return
            
        if not self.recall_engine:
            logger.debug("回忆引擎尚未初始化，跳过记忆召回。")
            return

        try:
            session_id = (
                await self.context.conversation_manager.get_curr_conversation_id(
                    event.unified_msg_origin
                )
            )
            
            async with OperationContext("记忆召回", session_id):
                # 根据配置决定是否进行过滤
                filtering_config = self.config.get("filtering_settings", {})
                use_persona_filtering = filtering_config.get("use_persona_filtering", True)
                use_session_filtering = filtering_config.get("use_session_filtering", True)

                persona_id = await get_persona_id(self.context, event)

                recall_session_id = session_id if use_session_filtering else None
                recall_persona_id = persona_id if use_persona_filtering else None

                # 使用 RecallEngine 进行智能回忆，带重试机制
                recalled_memories = await retry_on_failure(
                    self.recall_engine.recall,
                    self.context, req.prompt, recall_session_id, recall_persona_id,
                    max_retries=1,  # 记忆召回失败影响较小，只重试1次
                    backoff_factor=0.5,
                    exceptions=(Exception,)
                )

                if recalled_memories:
                    # 格式化并注入记忆
                    memory_str = format_memories_for_injection(recalled_memories)
                    req.system_prompt = memory_str + "\n" + req.system_prompt
                    logger.info(
                        f"[{session_id}] 成功向 System Prompt 注入 {len(recalled_memories)} 条记忆。"
                    )

                # 管理会话历史
                session_data = self.session_manager.get_session(session_id)
                session_data["history"].append(
                    {"role": "user", "content": req.prompt}
                )

        except Exception as e:
            logger.error(f"处理 on_llm_request 钩子时发生错误: {e}", exc_info=True)

    @filter.on_llm_response()
    async def handle_memory_reflection(
        self, event: AstrMessageEvent, resp: LLMResponse
    ):
        """
        [事件钩子] 在 LLM 响应后，检查是否需要进行反思和记忆存储。
        """
        # 等待初始化完成
        if not await self._wait_for_initialization():
            logger.warning("插件未完成初始化，跳过记忆反思。")
            return
            
        if not self.reflection_engine or resp.role != "assistant":
            logger.debug("反思引擎尚未初始化或响应不是助手角色，跳过反思。")
            return

        try:
            session_id = (
                await self.context.conversation_manager.get_curr_conversation_id(
                    event.unified_msg_origin
                )
            )
            if not session_id:
                return

            # 添加助手响应到历史并增加轮次计数
            current_session = self.session_manager.get_session(session_id)
            current_session["history"].append(
                {"role": "assistant", "content": resp.completion_text}
            )
            current_session["round_count"] += 1

            # 检查是否满足总结条件
            trigger_rounds = self.config.get("reflection_engine", {}).get(
                "summary_trigger_rounds", 10
            )
            logger.debug(
                f"[{session_id}] 当前轮次: {current_session['round_count']}, 触发轮次: {trigger_rounds}"
            )
            if current_session["round_count"] >= trigger_rounds:
                logger.info(
                    f"[{session_id}] 对话达到 {trigger_rounds} 轮，启动反思任务。"
                )

                history_to_reflect = list(current_session["history"])
                # 重置会话
                self.session_manager.reset_session(session_id)

                persona_id = await get_persona_id(self.context, event)

                # 获取人格提示词
                persona_prompt = None
                filtering_config = self.config.get("filtering_settings", {})
                if filtering_config.get("use_persona_filtering", True) and persona_id:
                    list_personas = self.context.provider_manager.personas
                    # 获取当前人格的提示词
                    for persona_obj in list_personas:
                        if persona_obj.get("name") == persona_id:
                            persona_prompt = persona_obj.get("prompt")
                            break

                # 创建后台任务进行反思和存储
                logger.debug(
                    f"正在处理反思任务，session_id: {session_id}, persona_id: {persona_id}"
                )
                
                async def reflection_task():
                    async with OperationContext("记忆反思", session_id):
                        try:
                            # 使用重试机制执行反思
                            await retry_on_failure(
                                self.reflection_engine.reflect_and_store,
                                conversation_history=history_to_reflect,
                                session_id=session_id,
                                persona_id=persona_id,
                                persona_prompt=persona_prompt,
                                max_retries=2,  # 重试2次
                                backoff_factor=1.0,
                                exceptions=(Exception,)  # 捕获所有异常重试
                            )
                        except Exception as e:
                            logger.error(f"[{session_id}] 反思任务最终失败: {e}", exc_info=True)
                
                asyncio.create_task(reflection_task())

        except Exception as e:
            logger.error(f"处理 on_llm_response 钩子时发生错误: {e}", exc_info=True)

    # --- 命令处理 ---
    @filter.command_group("lmem")
    def lmem_group(self):
        """长期记忆管理命令组 /lmem"""
        pass

    @permission_type(PermissionType.ADMIN)
    @lmem_group.command("status")
    async def lmem_status(self, event: AstrMessageEvent):
        """[管理员] 查看当前记忆库的状态。"""
        if not self.admin_handler:
            yield event.plain_result("管理员处理器尚未初始化。")
            return
            
        result = await self.admin_handler.get_memory_status()
        yield event.plain_result(self.admin_handler.format_status_for_display(result))

    @permission_type(PermissionType.ADMIN)
    @lmem_group.command("search")
    async def lmem_search(self, event: AstrMessageEvent, query: str, k: int = 3):
        """[管理员] 手动搜索记忆。"""
        if not self.search_handler:
            yield event.plain_result("搜索处理器尚未初始化。")
            return
            
        result = await self.search_handler.search_memories(query, k)
        yield event.plain_result(self.search_handler.format_search_results_for_display(result))

    @permission_type(PermissionType.ADMIN)
    @lmem_group.command("forget")
    async def lmem_forget(self, event: AstrMessageEvent, doc_id: int):
        """[管理员] 强制删除一条指定整数 ID 的记忆。"""
        if not self.admin_handler:
            yield event.plain_result("管理员处理器尚未初始化。")
            return
            
        result = await self.admin_handler.delete_memory(doc_id)
        yield event.plain_result(result["message"])

    @permission_type(PermissionType.ADMIN)
    @lmem_group.command("run_forgetting_agent")
    async def run_forgetting_agent(self, event: AstrMessageEvent):
        """[管理员] 手动触发一次遗忘代理的清理任务。"""
        if not self.admin_handler:
            yield event.plain_result("管理员处理器尚未初始化。")
            return
            
        yield event.plain_result("正在后台手动触发遗忘代理任务...")
        result = await self.admin_handler.run_forgetting_agent()
        yield event.plain_result(result["message"])

    @permission_type(PermissionType.ADMIN)
    @lmem_group.command("sparse_rebuild")
    async def lmem_sparse_rebuild(self, event: AstrMessageEvent):
        """[管理员] 重建稀疏检索索引。"""
        if not self.search_handler:
            yield event.plain_result("搜索处理器尚未初始化。")
            return
            
        result = await self.search_handler.rebuild_sparse_index()
        yield event.plain_result(result["message"])

    @permission_type(PermissionType.ADMIN)
    @lmem_group.command("search_mode")
    async def lmem_search_mode(self, event: AstrMessageEvent, mode: str):
        """[管理员] 设置检索模式。
        
        用法: /lmem search_mode <mode>
        
        模式:
          hybrid - 混合检索（默认）
          dense - 纯密集检索
          sparse - 纯稀疏检索
        """
        if not self.admin_handler:
            yield event.plain_result("管理员处理器尚未初始化。")
            return
            
        result = await self.admin_handler.set_search_mode(mode)
        yield event.plain_result(result["message"])

    @permission_type(PermissionType.ADMIN)
    @lmem_group.command("sparse_test")
    async def lmem_sparse_test(self, event: AstrMessageEvent, query: str, k: int = 5):
        """[管理员] 测试稀疏检索功能。"""
        if not self.search_handler:
            yield event.plain_result("搜索处理器尚未初始化。")
            return
            
        result = await self.search_handler.test_sparse_search(query, k)
        yield event.plain_result(self.search_handler.format_sparse_results_for_display(result))

    @permission_type(PermissionType.ADMIN)
    @lmem_group.command("edit")
    async def lmem_edit(self, event: AstrMessageEvent, memory_id: str, field: str, value: str, reason: str = ""):
        """[管理员] 编辑记忆内容或元数据。
        
        用法: /lmem edit <id> <字段> <值> [原因]
        
        字段:
          content - 记忆内容
          importance - 重要性评分 (0.0-1.0)
          type - 事件类型 (FACT/PREFERENCE/GOAL/OPINION/RELATIONSHIP/OTHER)
          status - 状态 (active/archived/deleted)
        
        示例:
          /lmem edit 123 content 这是新的记忆内容 修正了错误信息
          /lmem edit 123 importance 0.9 提高重要性
          /lmem edit 123 type PREFERENCE 重新分类
          /lmem edit 123 status archived 项目已完成
        """
        if not self.memory_handler:
            yield event.plain_result("记忆处理器尚未初始化。")
            return
            
        result = await self.memory_handler.edit_memory(memory_id, field, value, reason)
        yield event.plain_result(result["message"])

    @permission_type(PermissionType.ADMIN)
    @lmem_group.command("update")
    async def lmem_update(self, event: AstrMessageEvent, memory_id: str):
        """[管理员] 查看记忆详细信息并提供编辑指引。
        
        用法: /lmem update <id>
        
        显示记忆的完整信息，并指引如何使用编辑命令。
        """
        if not self.memory_handler:
            yield event.plain_result("记忆处理器尚未初始化。")
            return
            
        result = await self.memory_handler.get_memory_details(memory_id)
        yield event.plain_result(self.memory_handler.format_memory_details_for_display(result))

    @permission_type(PermissionType.ADMIN)
    @lmem_group.command("history")
    async def lmem_history(self, event: AstrMessageEvent, memory_id: str):
        """[管理员] 查看记忆的更新历史。"""
        if not self.memory_handler:
            yield event.plain_result("记忆处理器尚未初始化。")
            return
            
        result = await self.memory_handler.get_memory_history(memory_id)
        yield event.plain_result(self.memory_handler.format_memory_history_for_display(result))

    @permission_type(PermissionType.ADMIN)
    @lmem_group.command("config")
    async def lmem_config(self, event: AstrMessageEvent, action: str = "show"):
        """[管理员] 查看或验证配置。
        
        用法: /lmem config [show|validate]
        
        动作:
          show - 显示当前配置
          validate - 验证配置有效性
        """
        if not self.admin_handler:
            yield event.plain_result("管理员处理器尚未初始化。")
            return
            
        result = await self.admin_handler.get_config_summary(action)
        if action == "show":
            yield event.plain_result(self.admin_handler.format_config_summary_for_display(result))
        else:
            yield event.plain_result(result["message"])

    @permission_type(PermissionType.ADMIN)
    @lmem_group.command("fusion")
    async def lmem_fusion(self, event: AstrMessageEvent, strategy: str = "show", param: str = ""):
        """[管理员] 管理检索融合策略。
        
        用法: /lmem fusion [strategy] [param=value]
        
        策略:
          show - 显示当前融合配置
          rrf - Reciprocal Rank Fusion (经典RRF)
          hybrid_rrf - 混合RRF (动态调整参数)
          weighted - 加权融合
          convex - 凸组合融合
          interleave - 交替融合
          rank_fusion - 基于排序的融合
          score_fusion - 基于分数的融合 (Borda Count)
          cascade - 级联融合
          adaptive - 自适应融合
          
        示例:
          /lmem fusion show
          /lmem fusion hybrid_rrf
          /lmem fusion convex lambda=0.6
          /lmem fusion weighted dense_weight=0.8
        """
        if not self.fusion_handler:
            yield event.plain_result("融合策略处理器尚未初始化。")
            return
            
        if strategy == "show":
            result = await self.fusion_handler.manage_fusion_strategy("show")
            yield event.plain_result(self.fusion_handler.format_fusion_config_for_display(result))
        else:
            result = await self.fusion_handler.manage_fusion_strategy(strategy, param)
            yield event.plain_result(result["message"])

    @permission_type(PermissionType.ADMIN)
    @lmem_group.command("test_fusion")
    async def lmem_test_fusion(self, event: AstrMessageEvent, query: str, k: int = 5):
        """[管理员] 测试不同融合策略的效果。
        
        用法: /lmem test_fusion <查询> [返回数量]
        
        这个命令会使用当前的融合策略进行搜索，并显示详细的融合过程信息。
        """
        if not self.fusion_handler:
            yield event.plain_result("融合策略处理器尚未初始化。")
            return
            
        yield event.plain_result(f"🔍 测试融合策略，查询: '{query}', 返回数量: {k}")
        result = await self.fusion_handler.test_fusion_strategy(query, k)
        yield event.plain_result(self.fusion_handler.format_fusion_test_for_display(result))

    async def terminate(self):
        """
        插件停止时的清理逻辑。
        """
        logger.info("LivingMemory 插件正在停止...")
        await self._stop_webui()
        if self.forgetting_agent:
            await self.forgetting_agent.stop()
        if self.db:
            await self.db.close()
        logger.info("LivingMemory 插件已成功停止。")<|MERGE_RESOLUTION|>--- conflicted
+++ resolved
@@ -147,11 +147,9 @@
         # 启动初始化任务
         self._initialization_task = asyncio.create_task(self._wait_for_astrbot_and_initialize())
 
-<<<<<<< HEAD
         # WebUI 服务句柄
         self.webui_server: Optional[WebUIServer] = None
 
-=======
     async def _wait_for_astrbot_and_initialize(self):
         """
         等待AstrBot完全启动后进行插件初始化。
@@ -171,7 +169,6 @@
                     break
 
             await asyncio.sleep(1)
->>>>>>> e7ec4a7f
 
     async def _initialize_plugin(self):
         """
